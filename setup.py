--- conflicted
+++ resolved
@@ -7,19 +7,11 @@
         "sqlalchemy>=1.3",
         "click>=7.1",
     ],
-<<<<<<< HEAD
-    extras_require={
-        "dev": ["sqlalchemy-stubs==0.3", "black~=20.8b1", "flake8~=3.8.4", "pylint~=2.6.0"],
-        "format": ["pyyaml~=5.3.1", "toml~=0.10.2"],
-=======
     python_requires=">=3.9",
     extras_require={
-        "dev": [
-            "sqlalchemy-stubs>=0.3",
-            "black>=20.7",
-        ],
+        "dev": ["sqlalchemy-stubs>=0.3", "black>=20.7", "flake8>=s.8.4", "pylint>=2.6.0"],
         "full": [
-            "toml",
+            "toml>=0.10.2",
             "PyYAML>=5.3",
         ],
     },
@@ -29,7 +21,6 @@
             "timesheet = timesheet:main",
             "clock = timesheet:clock",
         ]
->>>>>>> da2c4c9a
     },
     packages=["timesheet"],
     entry_points={"console_scripts": ["timesheet = timesheet:main", "clock = timesheet:clock"]},
